--- conflicted
+++ resolved
@@ -2,13 +2,9 @@
 
 All notable changes to `laravel-translatable` will be documented in this file
 
-<<<<<<< HEAD
-
-=======
 ## 4.1.1 - 2019-02-27
 
 - fix service provider error
->>>>>>> 9891422d
 
 ## 4.1.0 - 2019-02-27
 
